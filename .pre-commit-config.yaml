ci:
  autofix_prs: true
  autoupdate_commit_msg: "[pre-commit.ci] pre-commit suggestions"
  autoupdate_schedule: quarterly

repos:
  - repo: https://github.com/pre-commit/pre-commit-hooks
    rev: v4.6.0
    hooks:
      - id: no-commit-to-branch
        name: No commits to master

      - id: check-toml
        name: Check toml

<<<<<<< HEAD
=======
  - repo: https://github.com/pycqa/isort
    rev: 5.13.2
    hooks:
      - id: isort
        name: Sort imports

  - repo: https://github.com/psf/black
    rev: 24.4.2
    hooks:
    - id: black
      name: Black formatting
      language_version: python3.12

>>>>>>> 584e4238
  - repo: https://github.com/astral-sh/ruff-pre-commit
    rev: v0.5.0
    hooks:
      - id: ruff
        name: Ruff formatting
        args: [--fix, --exit-non-zero-on-fix]
      - id: ruff-format
        types_or: [python, pyi]<|MERGE_RESOLUTION|>--- conflicted
+++ resolved
@@ -13,22 +13,6 @@
       - id: check-toml
         name: Check toml
 
-<<<<<<< HEAD
-=======
-  - repo: https://github.com/pycqa/isort
-    rev: 5.13.2
-    hooks:
-      - id: isort
-        name: Sort imports
-
-  - repo: https://github.com/psf/black
-    rev: 24.4.2
-    hooks:
-    - id: black
-      name: Black formatting
-      language_version: python3.12
-
->>>>>>> 584e4238
   - repo: https://github.com/astral-sh/ruff-pre-commit
     rev: v0.5.0
     hooks:
